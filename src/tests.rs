use std::borrow::Cow;
use std::collections::VecDeque;
<<<<<<< HEAD
use std::time::Duration;
=======
use std::thread;
>>>>>>> 8b6d68e9

use crate::{Entry, Error, Range, RangeableStore};

use string_cache::Atom;

/// Defines a unit test function.
#[macro_export]
macro_rules! define_test {
    ($name:ident, $store_constructor:expr) => {
        #[test]
        fn $name() {
            let store = $store_constructor;
            $crate::tests::$name(&store);
        }
    };
}

#[macro_export]
macro_rules! test_rangeable_store_impl {
    ($code:expr) => {
        define_test!(remove, $code);
        define_test!(iter, $code);
    };
}

<<<<<<< HEAD
pub fn remove<S: RangeableStore>(store: &S) {
    for i in 1..11 {
        let entry = Entry::new_with_time(Duration::from_micros(i.into()), Atom::from("test_remove"), vec![i]);
=======
pub fn push<S: Store>(store: &S) {
    let entry = Entry::new_with_timestamp(1, Atom::from("test_push"), vec![1, 2, 3]);
    store.push(Cow::Owned(entry)).unwrap();
    assert_eq!(store.range(.., None).unwrap().count().unwrap(), 1);
}

pub fn push_parallel<S: Store + Clone + 'static>(store: &S) {
    let mut threads = Vec::default();
    for i in 1..11 {
        let store = store.clone();
        threads.push(thread::spawn(move || {
            for j in 1..11 {
                let idx: u8 = (i * j).try_into().unwrap();
                let entry = Entry::new_with_timestamp(idx.into(), Atom::from("test_push_parallel"), vec![idx]);
                store.push(Cow::Owned(entry)).unwrap();
            }
        }));
    }
    for thread in threads.into_iter() {
        thread.join().unwrap();
    }
    assert_eq!(store.range(.., None).unwrap().count().unwrap(), 100);
}

pub fn remove<S: Store>(store: &S) {
    for i in 1..11u8 {
        let entry = Entry::new_with_timestamp(i.into(), Atom::from("test_remove"), vec![i]);
>>>>>>> 8b6d68e9
        store.push(Cow::Owned(entry)).unwrap();
    }
    assert_eq!(store.range(.., None).unwrap().count().unwrap(), 10);
    store.range(2.., None).unwrap().remove().unwrap();
    assert_eq!(store.range(.., None).unwrap().count().unwrap(), 1);
    store
        .range(.., Some(Atom::from("test_remove")))
        .unwrap()
        .remove()
        .unwrap();
    assert_eq!(store.range(.., None).unwrap().count().unwrap(), 0);
}

pub fn iter<S: RangeableStore>(store: &S) {
    for i in 1..11u8 {
        let entry = Entry::new_with_timestamp(i.into(), Atom::from("test_iter"), vec![i]);
        store.push(Cow::Owned(entry)).unwrap();
    }
    let mut results: VecDeque<Result<Entry, Error>> = store.range(.., None).unwrap().iter().unwrap().collect();
    assert_eq!(results.len(), 10);
    for i in 1..11u8 {
        let result = results.pop_front().unwrap().unwrap();
        assert_eq!(
            result,
            Entry::new_with_timestamp(i.into(), Atom::from("test_iter"), vec![i])
        );
    }
}<|MERGE_RESOLUTION|>--- conflicted
+++ resolved
@@ -1,10 +1,5 @@
 use std::borrow::Cow;
 use std::collections::VecDeque;
-<<<<<<< HEAD
-use std::time::Duration;
-=======
-use std::thread;
->>>>>>> 8b6d68e9
 
 use crate::{Entry, Error, Range, RangeableStore};
 
@@ -30,39 +25,9 @@
     };
 }
 
-<<<<<<< HEAD
 pub fn remove<S: RangeableStore>(store: &S) {
     for i in 1..11 {
-        let entry = Entry::new_with_time(Duration::from_micros(i.into()), Atom::from("test_remove"), vec![i]);
-=======
-pub fn push<S: Store>(store: &S) {
-    let entry = Entry::new_with_timestamp(1, Atom::from("test_push"), vec![1, 2, 3]);
-    store.push(Cow::Owned(entry)).unwrap();
-    assert_eq!(store.range(.., None).unwrap().count().unwrap(), 1);
-}
-
-pub fn push_parallel<S: Store + Clone + 'static>(store: &S) {
-    let mut threads = Vec::default();
-    for i in 1..11 {
-        let store = store.clone();
-        threads.push(thread::spawn(move || {
-            for j in 1..11 {
-                let idx: u8 = (i * j).try_into().unwrap();
-                let entry = Entry::new_with_timestamp(idx.into(), Atom::from("test_push_parallel"), vec![idx]);
-                store.push(Cow::Owned(entry)).unwrap();
-            }
-        }));
-    }
-    for thread in threads.into_iter() {
-        thread.join().unwrap();
-    }
-    assert_eq!(store.range(.., None).unwrap().count().unwrap(), 100);
-}
-
-pub fn remove<S: Store>(store: &S) {
-    for i in 1..11u8 {
         let entry = Entry::new_with_timestamp(i.into(), Atom::from("test_remove"), vec![i]);
->>>>>>> 8b6d68e9
         store.push(Cow::Owned(entry)).unwrap();
     }
     assert_eq!(store.range(.., None).unwrap().count().unwrap(), 10);

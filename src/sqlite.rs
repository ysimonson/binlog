use std::borrow::Cow;
use std::collections::VecDeque;
use std::ops::{Bound, RangeBounds};
use std::path::Path;
use std::sync::{Arc, Mutex};
use std::vec::IntoIter as VecIter;

<<<<<<< HEAD
use super::{Entry, Error, Range, RangeableStore, Store};
=======
use super::{utils, Entry, Error, Range, Store};
>>>>>>> ed8e46b9

use r2d2::{Error as R2d2Error, Pool};
use r2d2_sqlite::SqliteConnectionManager;
use rusqlite::Error as SqliteError;
use rusqlite::{params, params_from_iter, ParamsFromIter};
use string_cache::DefaultAtom as Atom;
use zstd::bulk::{Compressor, Decompressor};

static SCHEMA: &str = r#"
create table if not exists log (
    id integer primary key,
    ts integer not null,
    name text not null,
    size integer not null,
    value blob not null
);

create index idx_log_ts on log(ts);
"#;

// Do not compress entries smaller than this size
static MIN_SIZE_TO_COMPRESS: usize = 32;
static DEFAULT_COMPRESSION_LEVEL: i32 = 1;
static PAGINATION_LIMIT: usize = 1000;

impl From<SqliteError> for Error {
    fn from(err: SqliteError) -> Self {
        Error::Database(Box::new(err))
    }
}

impl From<R2d2Error> for Error {
    fn from(err: R2d2Error) -> Self {
        Error::Database(Box::new(err))
    }
}

struct StatementBuilder {
    start_bound: Bound<i64>,
    end_bound: Bound<i64>,
    name: Option<Atom>,
}

impl StatementBuilder {
    fn new<R: RangeBounds<i64>>(range: R, name: Option<Atom>) -> StatementBuilder {
        Self {
            start_bound: range.start_bound().cloned(),
            end_bound: range.end_bound().cloned(),
            name,
        }
    }

    fn params(&self) -> ParamsFromIter<VecIter<String>> {
        if let Some(name) = &self.name {
            params_from_iter(vec![name.to_string()].into_iter())
        } else {
            params_from_iter(vec![].into_iter())
        }
    }

    fn statement<'a>(&self, prefix: &'a str, suffix: &'a str) -> Cow<'a, str> {
        let mut clauses = Vec::new();

        match self.start_bound {
            Bound::Included(s) => clauses.push(format!("ts >= {}", s)),
            Bound::Excluded(s) => clauses.push(format!("ts > {}", s)),
            Bound::Unbounded => {}
        }

        match self.end_bound {
            Bound::Included(e) => clauses.push(format!("ts <= {}", e)),
            Bound::Excluded(e) => clauses.push(format!("ts < {}", e)),
            Bound::Unbounded => {}
        }

        if self.name.is_some() {
            clauses.push("name = ?".to_string());
        }

        let where_clause = if clauses.is_empty() {
            "".to_string()
        } else {
            format!("where {}", clauses.join(" and "))
        };

        if where_clause.is_empty() && suffix.is_empty() {
            Cow::Borrowed(prefix)
        } else {
            Cow::Owned(format!("{} {} {}", prefix, where_clause, suffix))
        }
    }
}

#[derive(Clone)]
pub struct SqliteStore {
    pool: Pool<SqliteConnectionManager>,
    compressor: Arc<Mutex<Compressor<'static>>>,
}

impl SqliteStore {
    pub fn new_with_pool(pool: Pool<SqliteConnectionManager>, compression_level: Option<i32>) -> Result<Self, Error> {
        {
            let conn = pool.get()?;
            conn.pragma_update(None, "journal_mode", "wal2")?;
            conn.execute(SCHEMA, params![])?;
        }
        let compressor = Compressor::new(compression_level.unwrap_or(DEFAULT_COMPRESSION_LEVEL))?;
        Ok(Self {
            pool,
            compressor: Arc::new(Mutex::new(compressor)),
        })
    }

    pub fn new<P: AsRef<Path>>(path: P, compression_level: Option<i32>) -> Result<Self, Error> {
        let manager = SqliteConnectionManager::file(path);
        let pool = r2d2::Pool::new(manager)?;
        Self::new_with_pool(pool, compression_level)
    }
}

impl Store for SqliteStore {
    fn push(&self, entry: Cow<Entry>) -> Result<(), Error> {
        let (blob_compressed, size) = if entry.value.len() >= MIN_SIZE_TO_COMPRESS {
            let mut compressor = self.compressor.lock().unwrap();
            (compressor.compress(&entry.value)?, entry.value.len())
        } else {
            (Vec::default(), 0)
        };
        let blob_ref = if blob_compressed.is_empty() {
            &entry.value
        } else {
            &blob_compressed
        };

        let conn = self.pool.get()?;
        let mut stmt = conn.prepare_cached("insert into log (ts, name, size, value) values (?, ?, ?, ?)")?;
        stmt.execute(params![entry.timestamp, entry.name.as_ref(), size, blob_ref])?;
        Ok(())
    }
}

impl RangeableStore for SqliteStore {
    type Range = SqliteRange;

    fn range<R: RangeBounds<i64>>(&self, range: R, name: Option<Atom>) -> Result<Self::Range, Error> {
        utils::check_bounds(range.start_bound(), range.end_bound())?;
        Ok(SqliteRange {
            pool: self.pool.clone(),
            statement_builder: StatementBuilder::new(range, name),
        })
    }
}

pub struct SqliteRange {
    pool: Pool<SqliteConnectionManager>,
    statement_builder: StatementBuilder,
}

impl Range for SqliteRange {
    type Iter = SqliteRangeIterator;

    fn count(&self) -> Result<u64, Error> {
        let conn = self.pool.get()?;
        let mut stmt = conn.prepare(&self.statement_builder.statement("select count(id) from log", ""))?;
        let len: u64 = stmt.query_row(self.statement_builder.params(), |row| row.get(0))?;
        Ok(len)
    }

    fn remove(self) -> Result<(), Error> {
        let conn = self.pool.get()?;
        let mut stmt = conn.prepare(&self.statement_builder.statement("delete from log", ""))?;
        stmt.execute(self.statement_builder.params())?;
        Ok(())
    }

    fn iter(self) -> Result<Self::Iter, Error> {
        Ok(SqliteRangeIterator {
            pool: self.pool,
            statement_builder: self.statement_builder,
            entries: VecDeque::default(),
            offset: 0,
            done: false,
        })
    }
}

pub struct SqliteRangeIterator {
    pool: Pool<SqliteConnectionManager>,
    statement_builder: StatementBuilder,
    entries: VecDeque<Entry>,
    offset: usize,
    done: bool,
}

impl SqliteRangeIterator {
    fn fill_entries(&mut self) -> Result<(), Error> {
        let conn = self.pool.get()?;
        let mut stmt = conn.prepare(&self.statement_builder.statement(
            "select ts, name, size, value from log",
            &format!("order by ts limit {} offset {}", PAGINATION_LIMIT, self.offset),
        ))?;
        let mut rows = stmt.query(self.statement_builder.params())?;
        let mut decompressor = Decompressor::new()?;
        let mut added = 0;
        while let Some(row) = rows.next()? {
            let timestamp: i64 = row.get(0)?;
            let name: String = row.get(1)?;
            let name: Atom = Atom::from(name);
            let size: usize = row.get(2)?;
            let mut blob: Vec<u8> = row.get(3)?;
            if size > 0 {
                blob = decompressor.decompress(&blob, size)?;
            }
            self.entries.push_back(Entry::new_with_timestamp(timestamp, name, blob));
            added += 1;
        }
        if added < PAGINATION_LIMIT {
            self.done = true;
        }
        self.offset += PAGINATION_LIMIT;
        Ok(())
    }
}

impl Iterator for SqliteRangeIterator {
    type Item = Result<Entry, Error>;

    fn next(&mut self) -> Option<Self::Item> {
        if self.entries.is_empty() && !self.done {
            if let Err(err) = self.fill_entries() {
                return Some(Err(err));
            }
        }
        self.entries.pop_front().map(Ok)
    }
}

#[cfg(test)]
mod tests {
    use crate::define_test;
    test_rangeable_store_impl!({
        use super::SqliteStore;
        use tempfile::NamedTempFile;
        let file = NamedTempFile::new().unwrap().into_temp_path();
        SqliteStore::new(file, None).unwrap()
    });
}

#[cfg(feature = "benches")]
mod benches {
    use crate::{bench_rangeable_store_impl, bench_store_impl, define_bench};
    bench_store_impl!({
        use super::SqliteStore;
        use tempfile::NamedTempFile;
        let file = NamedTempFile::new().unwrap().into_temp_path();
        SqliteStore::new(file, None).unwrap()
    });
    bench_rangeable_store_impl!({
        use super::SqliteStore;
        use tempfile::NamedTempFile;
        let file = NamedTempFile::new().unwrap().into_temp_path();
        SqliteStore::new(file, None).unwrap()
    });
}<|MERGE_RESOLUTION|>--- conflicted
+++ resolved
@@ -5,11 +5,7 @@
 use std::sync::{Arc, Mutex};
 use std::vec::IntoIter as VecIter;
 
-<<<<<<< HEAD
-use super::{Entry, Error, Range, RangeableStore, Store};
-=======
-use super::{utils, Entry, Error, Range, Store};
->>>>>>> ed8e46b9
+use super::{utils, Entry, Error, Range, RangeableStore, Store};
 
 use r2d2::{Error as R2d2Error, Pool};
 use r2d2_sqlite::SqliteConnectionManager;
